{
  "name": "mcp-memory-libsql",
<<<<<<< HEAD
  "version": "0.0.5",
=======
  "version": "0.0.8",
>>>>>>> 75262306
  "description": "LibSQL-based persistent memory tool for MCP",
  "type": "module",
  "main": "dist/index.js",
  "types": "dist/index.d.ts",
  "bin": {
    "mcp-memory-libsql": "./dist/index.js"
  },
  "files": [
    "dist",
    "README.md",
    "LICENSE"
  ],
  "repository": {
    "type": "git",
    "url": "https://github.com/spences10/mcp-memory-libsql"
  },
  "bugs": {
    "url": "https://github.com/spences10/mcp-memory-libsql/issues"
  },
  "homepage": "https://github.com/spences10/mcp-memory-libsql#readme",
  "keywords": [
    "mcp",
    "memory",
    "vector",
    "libsql",
    "knowledge-graph",
    "database",
    "vector-search",
    "semantic-search",
    "knowledge-management"
  ],
  "scripts": {
    "build": "tsc && chmod +x dist/index.js",
    "start": "node dist/index.js",
    "dev": "node --loader ts-node/esm src/index.ts",
    "test": "jest",
    "migrate": "node --loader ts-node/esm src/db/migrations/run.ts",
    "prepare": "pnpm run build",
    "changeset": "changeset",
    "version": "changeset version",
    "release": "pnpm run build && changeset publish"
  },
  "dependencies": {
    "@libsql/client": "^0.14.0",
    "@modelcontextprotocol/sdk": "1.1.1",
    "@types/node": "^22.10.6",
    "dotenv": "^16.4.7"
  },
  "devDependencies": {
    "@changesets/cli": "^2.27.11",
    "@types/jest": "^29.5.14",
    "jest": "^29.7.0",
    "ts-jest": "^29.2.5",
    "ts-node": "^10.9.2",
    "typescript": "^5.7.3"
  },
  "volta": {
    "node": "22.13.0"
  }
}<|MERGE_RESOLUTION|>--- conflicted
+++ resolved
@@ -1,10 +1,6 @@
 {
   "name": "mcp-memory-libsql",
-<<<<<<< HEAD
-  "version": "0.0.5",
-=======
   "version": "0.0.8",
->>>>>>> 75262306
   "description": "LibSQL-based persistent memory tool for MCP",
   "type": "module",
   "main": "dist/index.js",
